"""grid following control methods for grid onverters."""

# %%
from dataclasses import dataclass

import numpy as np

<<<<<<< HEAD
from motulator.grid.control import GridConverterControlSystem
=======
from motulator.common.control import ComplexFFPIController
>>>>>>> 1b6e52cb
from motulator.common.utils import DCBusPars, FilterPars
from motulator.grid.control import GridConverterControlSystem, PLL
from motulator.grid.utils import GridPars



# %%
@dataclass
class GFLControlCfg:
    """Grid-following control configuration
    
    Parameters
    ----------
    grid_par : GridPars
        Grid model parameters.
    dc_bus_par : DCBusPars
        DC bus parameters.
    filter_par : FilterPars
        Filter parameters.
    T_s : float, optional
        Sampling period (s). The default is 1/(16e3).
    on_u_dc : bool, optional
        to activate dc voltage controller. The default is False.
    on_u_cap : bool, optional
        to use the filter capacitance voltage measurement or PCC voltage. The default is False.
    i_max : float, optional
        maximum current modulus in A. The default is 20.
    alpha_c : float, optional
        current controller bandwidth. The default is 2*np.pi*400.
    alpha_ff : float, optional
        low pass filter bandwidth for voltage feedforward term. The default is 2*np.pi*(4*50).
    k_scal : float, optional
        scaling ratio of the abc/dq transformation. The default is 3/2.
        
    Parameters for the Phase Locked Loop (PLL)
    w0_pll : float, optional
        undamped natural frequency of the PLL. The default is 2*np.pi*20.
    zeta : float, optional
        damping ratio of the PLL. The default is 1.

    parameters for the DC-voltage controller
    p_max : float, optional
        maximum power reference in W. The default is 10e3.
    zeta_dc : float, optional
        damping ratio of the DC-voltage controller. The default is 1.
    w_0_dc : float, optional
        controller undamped natural frequency in rad/s. The default is 2*np.pi*30.
    overmodulation : str, optional
        overmodulation method. The default is Minimum Phase Error "MPE".
    """

    grid_par: GridPars
    dc_bus_par: DCBusPars
    filter_par: FilterPars
    T_s: float = 1/(16e3)
    on_u_dc: bool = False
    on_u_cap: bool = False
    i_max: float = 20
    alpha_c: float = 2*np.pi*400
    alpha_ff: float = 2*np.pi*(4*50)
    k_scal: float = 3/2

    w0_pll: float = 2*np.pi*20
    zeta: float = 1

    p_max: float = 10e3
    zeta_dc: float = 1
    w_0_dc: float = 2*np.pi*30
    overmodulation: str = "MPE"

    def __post_init__(self):
        filter_par, grid_par = self.filter_par, self.grid_par
        # Current controller gains
        self.k_p_i = self.alpha_c*filter_par.L_fc
        self.k_i_i = np.power(self.alpha_c, 2)*filter_par.L_fc
        self.r_i = self.alpha_c*filter_par.L_fc

        # PLL gains
        self.k_p_pll = 2*self.zeta*self.w0_pll/grid_par.u_gN
        self.k_i_pll = self.w0_pll*self.w0_pll/grid_par.u_gN


# %%
class GFLControl(GridConverterControlSystem):
    """
    Grid-following control for power converters.
    
    Parameters
    ----------
    cfg : GFLControlCfg
        Control configuration.

    Attributes
    ----------
    current_ctrl : CurrentController
        Current controller.
    pll : PLL
        Phase locked loop.
    current_reference : CurrentRefCalc
        Current reference calculator.
    """

    def __init__(self, cfg):
        super().__init__(
            cfg.grid_par,
            cfg.dc_bus_par,
            cfg.T_s,
            on_u_dc=cfg.on_u_dc,
<<<<<<< HEAD
            on_u_cap=cfg.on_u_cap)
=======
            on_u_cap=cfg.on_u_cap,
        )
>>>>>>> 1b6e52cb
        self.cfg = cfg
        self.current_ctrl = CurrentController(cfg)
        self.pll = PLL(cfg)
        self.current_reference = CurrentRefCalc(cfg)

        # Initialize the states
        self.u_filt = cfg.grid_par.u_gN + 1j*0

    def get_feedback_signals(self, mdl):
        fbk = super().get_feedback_signals(mdl)
        fbk.theta_c = self.pll.theta_c
        # Transform the measured current in dq frame
        fbk.u_g = np.exp(-1j*fbk.theta_c)*fbk.u_gs
        fbk.i_c = np.exp(-1j*fbk.theta_c)*fbk.i_cs
        fbk.u_c = np.exp(-1j*fbk.theta_c)*fbk.u_cs

        # Calculating of active and reactive powers
        fbk.p_g = self.cfg.k_scal*np.real(fbk.u_c*np.conj(fbk.i_c))
        fbk.q_g = self.cfg.k_scal*np.imag(fbk.u_c*np.conj(fbk.i_c))

        return fbk

    def output(self, fbk):
        """Extend the base class method."""
        grid_par = self.cfg.grid_par
        # Get the reference signals
        ref = super().output(fbk)
        if self.on_u_dc:
            ref.u_dc = self.ref.u_dc(ref.t)
        ref = super().get_power_reference(fbk, ref)
        self.current_reference.get_current_reference(ref)

        # Calculation of the modulus of current reference
        i_abs = np.abs(ref.i_c)
        i_cd_ref = np.real(ref.i_c)
        i_cq_ref = np.imag(ref.i_c)

        # And current limitation algorithm
        if i_abs > 0:
            i_ratio = self.cfg.i_max/i_abs
            i_cd_ref = np.sign(i_cd_ref)*np.min(
                [i_ratio*np.abs(i_cd_ref),
                 np.abs(i_cd_ref)])
            i_cq_ref = np.sign(i_cq_ref)*np.min(
                [i_ratio*np.abs(i_cq_ref),
                 np.abs(i_cq_ref)])
            ref.i_c = i_cd_ref + 1j*i_cq_ref

        # Low pass filter for the feedforward PCC voltage:
        u_filt = self.u_filt

        # Use of PLL to bring ugq to zero
        self.pll.output(fbk, ref)

        # Voltage reference generation in synchronous coordinates
        ref.u_c = self.current_ctrl.output(
            ref.i_c, fbk.i_c, u_filt, grid_par.w_gN)

        # Transform the voltage reference into stator coordinates
        ref.u_cs = np.exp(1j*fbk.theta_c)*ref.u_c

        # get the duty ratios from the PWM
        ref.d_abc = self.pwm(
<<<<<<< HEAD
            ref.T_s, ref.u_cs, fbk.u_dc, grid_par.w_gN,
            self.cfg.overmodulation)
=======
            ref.T_s,
            ref.u_cs,
            fbk.u_dc,
            grid_par.w_gN,
            self.cfg.overmodulation,
        )
>>>>>>> 1b6e52cb

        return ref

    def update(self, fbk, ref):
        """Extend the base class method."""
        super().update(fbk, ref)
        self.current_ctrl.update(ref.T_s, fbk.u_c)
        self.pll.update(ref.u_gq)
        self.u_filt = (1 - ref.T_s*self.cfg.alpha_ff)*self.u_filt + (
            ref.T_s*self.cfg.alpha_ff*fbk.u_g)


# %%
class CurrentController(ComplexFFPIController):
    """
    2DOF PI current controller for grid converters.

    This class provides an interface for a current controller for grid 
    converters. The gains are initialized based on the desired closed-loop 
    bandwidth and the filter inductance. 

    Parameters
    ----------
    cfg : GFLControlCfg
        Control configuration parameters, of which the following fields
        are used:

            filter_par.L_fc : float
                Converter-side filter inductance (H).
            alpha_c : float
                Closed-loop bandwidth of the current controller (rad/s).

    """

    def __init__(self, cfg):
        k_t = cfg.alpha_c*cfg.filter_par.L_fc
        k_i = cfg.alpha_c*k_t
        k_p = 2*k_t
        L_f = cfg.filter_par.L_fc
        super().__init__(k_p, k_i, k_t, L_f)


# %%
class CurrentRefCalc:
    """
    Current controller reference generator
    
    This class is used to generate the current references for the current
    controllers based on the active and reactive power references.
    
    """

    def __init__(self, cfg):
        """
        Parameters
        ----------
        cfg : GFLControlCfg
            Model and controller configuration parameters.
    
        """
        self.u_gN = cfg.grid_par.u_gN
        self.i_max = cfg.i_max

    def get_current_reference(self, ref):
        """
        Current reference genetator.
    
        Parameters
        ----------
        p_g_ref : float
            active power reference
        q_g_ref : float
            reactive power reference
        """

        # Calculation of the current references in the stationary frame:
        ref.i_c = 2*ref.p_g/(3*self.u_gN) - 2*1j*ref.q_g/(3*self.u_gN)<|MERGE_RESOLUTION|>--- conflicted
+++ resolved
@@ -5,11 +5,7 @@
 
 import numpy as np
 
-<<<<<<< HEAD
-from motulator.grid.control import GridConverterControlSystem
-=======
 from motulator.common.control import ComplexFFPIController
->>>>>>> 1b6e52cb
 from motulator.common.utils import DCBusPars, FilterPars
 from motulator.grid.control import GridConverterControlSystem, PLL
 from motulator.grid.utils import GridPars
@@ -118,12 +114,8 @@
             cfg.dc_bus_par,
             cfg.T_s,
             on_u_dc=cfg.on_u_dc,
-<<<<<<< HEAD
-            on_u_cap=cfg.on_u_cap)
-=======
             on_u_cap=cfg.on_u_cap,
         )
->>>>>>> 1b6e52cb
         self.cfg = cfg
         self.current_ctrl = CurrentController(cfg)
         self.pll = PLL(cfg)
@@ -187,17 +179,12 @@
 
         # get the duty ratios from the PWM
         ref.d_abc = self.pwm(
-<<<<<<< HEAD
-            ref.T_s, ref.u_cs, fbk.u_dc, grid_par.w_gN,
-            self.cfg.overmodulation)
-=======
             ref.T_s,
             ref.u_cs,
             fbk.u_dc,
             grid_par.w_gN,
             self.cfg.overmodulation,
         )
->>>>>>> 1b6e52cb
 
         return ref
 
