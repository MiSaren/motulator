--- conflicted
+++ resolved
@@ -1,22 +1,13 @@
 """Common control functions and classes."""
 from motulator.common.control._control import (
-<<<<<<< HEAD
-    Ctrl, ComplexPICtrl, ComplexFFPICtrl, PICtrl, PWM, RateLimiter, Clock, )
-
-__all__ = [
-    "Ctrl",
-    "ComplexPICtrl",
-    "ComplexFFPICtrl",
-    "PICtrl",
-=======
-    ControlSystem, ComplexPIController, PIController, PWM, RateLimiter)
+    ControlSystem, ComplexPIController, PIController, PWM, RateLimiter,ComplexFFPIController)
 
 __all__ = [
     "ControlSystem",
     "ComplexPIController",
     "PIController",
->>>>>>> e23c3151
     "PWM",
     "RateLimiter",
     "Clock",
+    "ComplexFFPIController",
 ]